--- conflicted
+++ resolved
@@ -31,15 +31,10 @@
 from nnunet.utilities.one_hot_encoding import to_one_hot
 
 
-<<<<<<< HEAD
-def predict_save_to_queue(preprocess_fn, q, list_of_lists, output_files, segs_from_prev_stage, classes,
-                          transpose_forward):
-=======
 def preprocess_save_to_queue(preprocess_fn, q, list_of_lists, output_files, segs_from_prev_stage, classes, transpose_forward):
     # suppress output
     #sys.stdout = open(os.devnull, 'w')
 
->>>>>>> 9b55c652
     errors_in = []
     for i, l in enumerate(list_of_lists):
         try:
@@ -108,12 +103,7 @@
                                                          list_of_lists[i::num_processes],
                                                          output_files[i::num_processes],
                                                          segs_from_prev_stage[i::num_processes],
-<<<<<<< HEAD
-                                                         classes,
-                                                         trainer.plans['transpose_forward']))
-=======
                                                          classes, trainer.plans['transpose_forward']))
->>>>>>> 9b55c652
         pr.start()
         processes.append(pr)
 
